--- conflicted
+++ resolved
@@ -1,16 +1,14 @@
-<<<<<<< HEAD
-wlanpi-common (1.0.7-1) unstable; urgency=medium
+wlanpi-common (1.0.9) unstable; urgency=medium
 
   * Link publicip6 and add tip to motd
 
  -- Josh Schmelzle <josh@joshschmelzle.com>  Sun, 12 Dec 2021 12:40:25 -0500
-=======
+
 wlanpi-common (1.0.8) unstable; urgency=medium
 
   * added additional error checking for sed failure
 
  -- Nigel Bowden <wifinigel@gmail.com>  Sun, 12 Dec 2021 08:44:45 +0000
->>>>>>> a046e428
 
 wlanpi-common (1.0.7) unstable; urgency=medium
 
